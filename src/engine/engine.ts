--- conflicted
+++ resolved
@@ -7,7 +7,6 @@
 import { Engine as BaseEngine, CombatResources, CombatStrategy, Outfit } from "grimoire-kolmafia";
 import { haveEffect, haveEquipped, Item, mallPrice, myAdventures, toInt } from "kolmafia";
 import {
-<<<<<<< HEAD
   $effect,
   $item,
   $items,
@@ -15,20 +14,8 @@
   have,
   Macro,
   PropertiesManager,
+  uneffect,
 } from "libram";
-=======
-  haveEffect,
-  haveEquipped,
-  Item,
-  mallPrice,
-  myAdventures,
-  myHp,
-  myMaxhp,
-  toInt,
-  useSkill,
-} from "kolmafia";
-import { $effect, $item, $items, $skill, getBanishedMonsters, have, Macro, uneffect } from "libram";
->>>>>>> 5138450b
 
 type FreeRun = { item: Item; successRate: number; price: number };
 const RUN_SOURCES = [
