import { args } from "../args";
import { Calculator } from "../calculator";
import { CombatActions, MyActionDefaults } from "./combat";
import { equipFirst } from "./outfit";
import { unusedBanishes } from "./resources";
import { Task } from "./task";
import { Engine as BaseEngine, CombatResources, CombatStrategy, Outfit } from "grimoire-kolmafia";
<<<<<<< HEAD
import {
  cliExecute,
  haveEffect,
  haveEquipped,
  Item,
  Location,
  mallPrice,
  myAdventures,
  readCcs,
  setAutoAttack,
  toInt,
  writeCcs,
} from "kolmafia";
import {
  $effect,
  $item,
  $items,
  get,
  getBanishedMonsters,
  have,
  Macro,
  PropertiesManager,
} from "libram";

const grimoireCCS = "grimoire_macro";
type FreeRun = { item: Item; successRate: number; price: number };
const RUN_SOURCES = [
  { item: $item`tattered scrap of paper`, successRate: 0.5 },
  { item: $item`green smoke bomb`, successRate: 0.9 },
  { item: $item`GOTO`, successRate: 0.3 },
];

export class Engine extends BaseEngine<CombatActions, Task> {
  cachedCss = "";
  static runSource: FreeRun | null = null;

  static runMacro(): Macro {
    if (!Engine.runSource)
      return Macro.externalIf(
        $items`navel ring of navel gazing, Greatest American Pants`.some((i) => haveEquipped(i)),
        Macro.runaway()
      );
    return Macro.while_(
      `hascombatitem ${toInt(Engine.runSource.item)}`,
      Macro.item(Engine.runSource.item)
    );
  }

=======
import { haveEffect, myAdventures } from "kolmafia";
import { $effect, getBanishedMonsters, have, Macro } from "libram";
import { CombatActions, MyActionDefaults } from "./combat";
import { equipFirst } from "./outfit";
import { unusedBanishes } from "./resources";
import { Task } from "./task";

export class Engine extends BaseEngine<CombatActions, Task> {
>>>>>>> f5cba522
  constructor(tasks: Task[]) {
    super(tasks, { combat_defaults: new MyActionDefaults() });
    if (args.freerun) {
      Engine.runSource =
        RUN_SOURCES.map(({ item, successRate }) => ({
          item,
          successRate,
          price:
            Calculator.current().bagsGainedPerAdv() * args.bagvalue - mallPrice(item) / successRate, // Break-even price
        }))
          .sort((a, b) => b.price - a.price)
          .find(({ price }) => price > 0) ?? null;
    }
  }

  acquireItems(task: Task): void {
    const items = task.acquire
      ? typeof task.acquire === "function"
        ? task.acquire()
        : task.acquire
      : [];

    if (Engine.runSource) {
      items.push({
        ...Engine.runSource,
        num: Math.ceil(
          Math.log(1 / (1 - 0.999)) / Math.log(1 / (1 - Engine.runSource.successRate))
        ),
      });
    }
    super.acquireItems({ ...task, acquire: items });
  }

  execute(task: Task): void {
    const beaten_turns = haveEffect($effect`Beaten Up`);
    const start_advs = myAdventures();
    super.execute(task);
    // Crash if we unexpectedly lost the fight
    if (have($effect`Beaten Up`) && haveEffect($effect`Beaten Up`) <= 3) {
      // Poetic Justice gives 5
      if (
        haveEffect($effect`Beaten Up`) > beaten_turns || // Turns of beaten-up increased, so we lost
        (haveEffect($effect`Beaten Up`) === beaten_turns && myAdventures() < start_advs) // Turns of beaten-up was constant but adventures went down, so we lost fight while already beaten up
      )
        throw `Fight was lost (debug info: ${beaten_turns} => ${haveEffect(
          $effect`Beaten Up`
        )}, (${start_advs} => ${myAdventures()}); stop.`;
    }
  }

  customize(
    task: Task,
    outfit: Outfit,
    combat: CombatStrategy<CombatActions>,
    resources: CombatResources<CombatActions>
  ): void {
    // Set up a banish if needed
    const banishSources = unusedBanishes(combat.where("banish"));
    if (combat.can("banish")) resources.provide("banish", equipFirst(outfit, banishSources));

    const alreadyBanished = [...getBanishedMonsters().values()];
    for (const monster of alreadyBanished) {
      const strategy = combat.currentStrategy(monster);
      if (strategy === "banish") combat.macro(Macro.runaway(), monster);
    }
  }
}<|MERGE_RESOLUTION|>--- conflicted
+++ resolved
@@ -5,32 +5,9 @@
 import { unusedBanishes } from "./resources";
 import { Task } from "./task";
 import { Engine as BaseEngine, CombatResources, CombatStrategy, Outfit } from "grimoire-kolmafia";
-<<<<<<< HEAD
-import {
-  cliExecute,
-  haveEffect,
-  haveEquipped,
-  Item,
-  Location,
-  mallPrice,
-  myAdventures,
-  readCcs,
-  setAutoAttack,
-  toInt,
-  writeCcs,
-} from "kolmafia";
-import {
-  $effect,
-  $item,
-  $items,
-  get,
-  getBanishedMonsters,
-  have,
-  Macro,
-  PropertiesManager,
-} from "libram";
+import { haveEffect, haveEquipped, Item, mallPrice, myAdventures, toInt } from "kolmafia";
+import { $effect, $item, $items, getBanishedMonsters, have, Macro } from "libram";
 
-const grimoireCCS = "grimoire_macro";
 type FreeRun = { item: Item; successRate: number; price: number };
 const RUN_SOURCES = [
   { item: $item`tattered scrap of paper`, successRate: 0.5 },
@@ -39,7 +16,6 @@
 ];
 
 export class Engine extends BaseEngine<CombatActions, Task> {
-  cachedCss = "";
   static runSource: FreeRun | null = null;
 
   static runMacro(): Macro {
@@ -54,16 +30,6 @@
     );
   }
 
-=======
-import { haveEffect, myAdventures } from "kolmafia";
-import { $effect, getBanishedMonsters, have, Macro } from "libram";
-import { CombatActions, MyActionDefaults } from "./combat";
-import { equipFirst } from "./outfit";
-import { unusedBanishes } from "./resources";
-import { Task } from "./task";
-
-export class Engine extends BaseEngine<CombatActions, Task> {
->>>>>>> f5cba522
   constructor(tasks: Task[]) {
     super(tasks, { combat_defaults: new MyActionDefaults() });
     if (args.freerun) {
